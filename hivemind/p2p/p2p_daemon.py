--- conflicted
+++ resolved
@@ -5,12 +5,7 @@
 from contextlib import closing, suppress
 from dataclasses import dataclass
 from importlib.resources import path
-<<<<<<< HEAD
-from subprocess import Popen
 from typing import Any, AsyncIterator, Awaitable, Callable, Dict, List, Optional, Sequence, Tuple, TypeVar, Union
-=======
-from typing import Any, AsyncIterator, Awaitable, Callable, List, Optional, Sequence, Tuple, TypeVar, Union
->>>>>>> ecdc0965
 
 from google.protobuf.message import Message
 from multiaddr import Multiaddr
@@ -427,7 +422,7 @@
             input_serialized = input_protobuf_type.FromString(request)
             context = P2PContext(
                 handle_name=handle_name,
-                local_id=self.id,
+                local_id=self.peer_id,
                 remote_id=remote_id,
             )
 
@@ -443,24 +438,13 @@
         input: Union[TInputProtobuf, TInputStream],
         output_protobuf_type: Message,
     ) -> Awaitable[TOutputProtobuf]:
-<<<<<<< HEAD
 
         if not isinstance(input, AsyncIterableABC):
             return await self._call_unary_protobuf_handler(peer_id, name, input, output_protobuf_type)
 
-        responses = self._iterate_protobuf_stream_handler(peer_id, name, input, output_protobuf_type)
-
-        count = 0
-        async for response in responses:
-            count += 1
-        if count != 1:
-            raise ValueError(f"Got {count} responses from handler {name} instead of one")
-        return response
-=======
         requests = input if isinstance(input, AsyncIterableABC) else aiter(input)
         responses = self._iterate_protobuf_stream_handler(peer_id, name, requests, output_protobuf_type)
         return await asingle(responses)
->>>>>>> ecdc0965
 
     async def _call_unary_protobuf_handler(
         self,
@@ -519,18 +503,7 @@
             self._reader_task.cancel()
 
         self._alive = False
-<<<<<<< HEAD
-
-        if self._client.control._write_task is not None:
-            self._client.control._write_task.cancel()
-
-        if self._client.control._read_task is not None:
-            self._client.control._read_task.cancel()
-
-        if self._child is not None and self._child.poll() is None:
-=======
         if self._child is not None and self._child.returncode is None:
->>>>>>> ecdc0965
             self._child.terminate()
             logger.debug(f"Terminated p2pd with id = {self.peer_id}")
 
@@ -574,13 +547,5 @@
             ready.set_exception(P2PDaemonError(f"Daemon failed to start: {last_line}"))
 
 
-<<<<<<< HEAD
-class P2PInterruptedError(Exception):
-=======
 class P2PDaemonError(RuntimeError):
-    pass
-
-
-class P2PHandlerError(Exception):
->>>>>>> ecdc0965
     pass