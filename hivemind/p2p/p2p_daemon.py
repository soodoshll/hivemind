--- conflicted
+++ resolved
@@ -78,12 +78,7 @@
         initial_peers: Optional[Sequence[Union[Multiaddr, str]]] = None,
         *,
         announce_maddrs: Optional[Sequence[Union[Multiaddr, str]]] = None,
-<<<<<<< HEAD
-        quic: bool = False,
-        tls: bool = True,
-=======
         auto_nat: bool = True,
->>>>>>> 0f55769a
         conn_manager: bool = True,
         dht_mode: str = "dht_server",
         force_reachability: Optional[str] = None,
