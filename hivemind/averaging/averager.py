--- conflicted
+++ resolved
@@ -32,11 +32,7 @@
 from hivemind.p2p import P2PContext, P2PHandlerError, PeerID, ServicerBase
 from hivemind.proto import averaging_pb2
 from hivemind.utils import MPFuture, TensorDescriptor, get_logger
-<<<<<<< HEAD
-from hivemind.utils.asyncio import achain, aiter_with_timeout, anext, as_aiter, switch_to_uvloop, azip
-=======
 from hivemind.utils.asyncio import achain, aiter_with_timeout, anext, as_aiter, azip, switch_to_uvloop
->>>>>>> 54cdc392
 from hivemind.utils.grpc import combine_from_streaming, split_for_streaming
 from hivemind.utils.serializer import MSGPackSerializer, SerializerBase
 from hivemind.utils.timed_storage import DHTExpiration, ValueWithExpiration, get_dht_time
@@ -455,13 +451,6 @@
                 )
 
                 with self.register_allreduce_group(group_info.group_id, allreduce):
-<<<<<<< HEAD
-                    assert len(local_tensors) == len(self._averaged_tensors)
-                    async for tensor, update in azip(as_aiter(*local_tensors), allreduce):
-                        # note: all-reduce is performed asynchronously when iterating
-                        tensor.add_(update, alpha=self._averaging_alpha)
-                        self.last_updateod = get_dht_time()
-=======
                     if modes[group_info.peer_ids.index(self.peer_id)] != AveragingMode.AUX:
                         async for tensor, update in azip(as_aiter(*local_tensors), allreduce):
                             # all-reduce is performed asynchronously while iterating
@@ -470,7 +459,6 @@
                     else:
                         async for _ in allreduce:  # trigger all-reduce by iterating
                             raise ValueError("aux peers should not receive averaged tensors")
->>>>>>> 54cdc392
 
                 return allreduce.gathered
         except BaseException as e:
